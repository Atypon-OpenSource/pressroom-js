{
  "name": "@manuscripts/pressroom-js",
  "description": "A web service for manuscript conversion",
<<<<<<< HEAD
  "version": "3.5.1",
=======
  "version": "3.4.4-LEAN-2852-0",
>>>>>>> 38465ee0
  "license": "Apache-2.0",
  "repository": "github:Atypon-OpenSource/manuscripts-pressroom-js",
  "scripts": {
    "build": "tsc --build tsconfig.build.json",
    "build:watch": "yarn build --watch",
    "dev": "nodemon --watch 'src/**/*.ts' --ignore 'src/**/*.test.ts' --exec ts-node --files --transpile-only --require dotenv/config src/server.ts",
    "lint": "eslint src --ext .js,.ts --max-warnings 0",
    "postbuild": "copyfiles --error --up 1 \"src/assets/**/*\" dist",
    "prebuild": "rimraf dist",
    "prettier": "prettier --write 'src/**/*.{js,ts}'",
    "preversion": "npm-run-all --parallel typecheck lint",
    "start": "env $(cat .env | xargs) node dist/server.js",
    "test": "jest --runInBand --detectOpenHandles",
    "typecheck": "tsc --noEmit",
    "version": "yarn build"
  },
  "dependencies": {
<<<<<<< HEAD
    "@manuscripts/transform": "1.5.0-LEAN-2852-9",
    "@manuscripts/json-schema": "2.2.0-LEAN-2852-5",
=======
    "@manuscripts/transform": "1.4.6-LEAN-2852-0",
    "@manuscripts/json-schema": "2.2.0-LEAN-2852-0",
>>>>>>> 38465ee0
    "archiver": "^5.3.1",
    "celebrate": "^15.0.1",
    "citeproc": "^2.4.62",
    "cors": "^2.8.5",
    "decompress": "^4.2.1",
    "errorhandler": "^1.5.1",
    "express": "^4.18.2",
    "express-jwt": "^8.2.1",
    "fs-extra": "^11.1.0",
    "get-stream": "^6.0.1",
    "http-errors": "^2.0.0",
    "jsdom": "^20.0.3",
    "jwks-rsa": "^3.0.0",
    "morgan": "^1.10.0",
    "multer": "1.4.5-lts.1",
    "prom-client": "^14.2.0",
    "express-prom-bundle": "^6.6.0",
    "rimraf": "^3.0.2",
    "semver": "^7.5.0",
    "swagger-jsdoc": "^5.0.1",
    "swagger-ui-express": "^4.1.4",
    "tempy": "^1.0.0",
    "uuid": "^9.0.0",
    "winston": "^3.8.2",
    "xmlbuilder": "^15.1.1"
  },
  "devDependencies": {
    "@babel/core": "^7.20.5",
    "@babel/preset-env": "^7.20.2",
    "@babel/preset-typescript": "^7.18.6",
    "@manuscripts/eslint-config": "^0.5.1",
    "@jats4r/dtds": "^0.0.8",
    "@types/archiver": "^5.3.1",
    "@types/cors": "^2.8.13",
    "@types/decompress": "^4.2.4",
    "@types/errorhandler": "^1.5.0",
    "@types/express": "^4.17.15",
    "@types/express-serve-static-core": "^4.17.15",
    "@types/fs-extra": "^9.0.13",
    "@types/hapi__joi": "^17.1.8",
    "@types/http-errors": "^2.0.1",
    "@types/jest": "^29.2.4",
    "@types/jsdom": "^16.2.5",
    "@types/morgan": "^1.9.2",
    "@types/node": "^18.11.18",
    "@types/multer": "^1.4.7",
    "@types/rimraf": "^3.0.0",
    "@types/supertest": "^2.0.10",
    "@types/swagger-jsdoc": "^3.0.2",
    "@types/swagger-ui-express": "^4.1.2",
    "@types/uuid": "^8.0.0",
    "@typescript-eslint/eslint-plugin": "^5.47.0",
    "@typescript-eslint/parser": "^5.47.0",
    "babel-jest": "^29.3.1",
    "copyfiles": "^2.4.1",
    "csl-json": "^0.1.0",
    "dotenv": "^16.0.3",
    "eslint": "^8.30.0",
    "eslint-config-prettier": "^8.5.0",
    "eslint-plugin-header": "^3.1.1",
    "eslint-plugin-import": "^2.26.0",
    "eslint-plugin-jest": "^27.1.7",
    "eslint-plugin-jsx-a11y": "^6.6.1",
    "eslint-plugin-mdx": "^2.0.5",
    "eslint-plugin-prettier": "^4.2.1",
    "eslint-plugin-promise": "^6.1.1",
    "eslint-plugin-react": "^7.31.11",
    "eslint-plugin-react-hooks": "^4.6.0",
    "eslint-plugin-simple-import-sort": "^8.0.0",
    "husky": "^8.0.2",
    "jest": "^29.3.1",
    "jest-environment-jsdom": "^29.3.1",
    "jszip": "^3.10.1",
    "nodemon": "^2.0.20",
    "npm-run-all": "^4.1.5",
    "openapi-types": "^7.0.1",
    "libxmljs2": "^0.29.0",
    "prettier": "^2.8.1",
    "source-map-support": "^0.5.21",
    "supertest": "^6.3.3",
    "ts-node": "^10.9.1",
    "typescript": "^4.0.5"
  }
}<|MERGE_RESOLUTION|>--- conflicted
+++ resolved
@@ -1,11 +1,7 @@
 {
   "name": "@manuscripts/pressroom-js",
   "description": "A web service for manuscript conversion",
-<<<<<<< HEAD
-  "version": "3.5.1",
-=======
-  "version": "3.4.4-LEAN-2852-0",
->>>>>>> 38465ee0
+  "version": "3.5.1-LEAN-2852-1",
   "license": "Apache-2.0",
   "repository": "github:Atypon-OpenSource/manuscripts-pressroom-js",
   "scripts": {
@@ -23,13 +19,8 @@
     "version": "yarn build"
   },
   "dependencies": {
-<<<<<<< HEAD
     "@manuscripts/transform": "1.5.0-LEAN-2852-9",
     "@manuscripts/json-schema": "2.2.0-LEAN-2852-5",
-=======
-    "@manuscripts/transform": "1.4.6-LEAN-2852-0",
-    "@manuscripts/json-schema": "2.2.0-LEAN-2852-0",
->>>>>>> 38465ee0
     "archiver": "^5.3.1",
     "celebrate": "^15.0.1",
     "citeproc": "^2.4.62",
