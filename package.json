--- conflicted
+++ resolved
@@ -1,11 +1,7 @@
 {
   "name": "@manuscripts/pressroom-js",
   "description": "A web service for manuscript conversion",
-<<<<<<< HEAD
-  "version": "4.2.1-LEAN-2746.0",
-=======
   "version": "4.2.1",
->>>>>>> 13335c88
   "license": "Apache-2.0",
   "repository": "github:Atypon-OpenSource/manuscripts-pressroom-js",
   "scripts": {
@@ -23,11 +19,7 @@
     "version": "yarn build"
   },
   "dependencies": {
-<<<<<<< HEAD
-    "@manuscripts/transform": "2.3.1-LEAN-2746.0",
-=======
     "@manuscripts/transform": "2.3.2",
->>>>>>> 13335c88
     "@manuscripts/json-schema": "^2.2.7",
     "archiver": "^5.3.1",
     "celebrate": "^15.0.1",
